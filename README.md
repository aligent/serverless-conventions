# Serverless Conventions Plugin

[![serverless](http://public.serverless.com/badges/v3.svg)](http://www.serverless.com)
[![npm version](https://badge.fury.io/js/@aligent%2Fserverless-conventions.svg)](https://badge.fury.io/js/@aligent%2Fserverless-conventions)

A [Serverless framework](https://www.serverless.com) plugin to enforce various formatting conventions to maintain consistency within Serverless applications.

## List of conventions
<<<<<<< HEAD
=======

>>>>>>> 383524c8
| Convention | Good Example | Bad Example |
| --- | --- | --- |
| Handler names must have the same name as the function | functions:<br>&nbsp;thisIsAWellNamedExample:<br>&nbsp;&nbsp;handler: src/this-is-a-well-named-example.handler | functions:<br>&nbsp;thisIsABadlyNamedFunction:<br>&nbsp;&nbsp;handler: src/this-is-a-badly-named-example.handler |
| Function names must be in camel case | thisIsAWellNamedExample | ThisIsABadlyNamedExample |
| Handler names must be dash delimited | src/this-is-a-well-named-example.handler | src/ThisIsABadlyNamedExample.handler |


## Serverless configuration
The plugin is configured within the `serverless.yaml` by adding the plugin to the list of plugins.

```
plugins:
  - "@aligent/serverless-conventions"
```

## Example Output
![serverless output](/images/serverless_output.png)<|MERGE_RESOLUTION|>--- conflicted
+++ resolved
@@ -6,10 +6,6 @@
 A [Serverless framework](https://www.serverless.com) plugin to enforce various formatting conventions to maintain consistency within Serverless applications.
 
 ## List of conventions
-<<<<<<< HEAD
-=======
-
->>>>>>> 383524c8
 | Convention | Good Example | Bad Example |
 | --- | --- | --- |
 | Handler names must have the same name as the function | functions:<br>&nbsp;thisIsAWellNamedExample:<br>&nbsp;&nbsp;handler: src/this-is-a-well-named-example.handler | functions:<br>&nbsp;thisIsABadlyNamedFunction:<br>&nbsp;&nbsp;handler: src/this-is-a-badly-named-example.handler |
