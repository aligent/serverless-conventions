import Serverless from "serverless";
import { Options } from "serverless";
import chalk from 'chalk';
import { camelCase, paramCase as kebabCase } from "change-case";
import Aws from "serverless/plugins/aws/provider/awsProvider";
import Service from "serverless/classes/Service";

type ConventionsConfig = {
     ignore?: {
          serviceName?: boolean,
          handlerName?: boolean,
          functionName?: boolean,
          handlerNameMatchesFunction?: boolean,
          dynamoDBTableName?: boolean,
          iamDeploymentRole?: boolean,
     }
}

export default class ServerlessConventions {
     serverless: Serverless;
     hooks: { [key: string]: Function }
     commands: any
     config: any
     options: Options
     conventionsConfig: ConventionsConfig

     constructor(serverless: Serverless, options: Options) {
          this.serverless = serverless;
          this.options = options;
          this.config = '';

          this.commands = {
               'conventions-check': {
                    usage: 'Runs the serverless conventions plugin',
                    lifecycleEvents: ['run'],
               },
          };

          this.hooks = {
               'before:package:compileFunctions': this.initialize.bind(this),
               'conventions-check:run': () => this.initialize(),
          };

          this.serverless.configSchemaHandler.defineTopLevelProperty('conventions', {
               type: 'object',
               properties: {
                    ignore: { type: 'object' },
               },
          });

          this.conventionsConfig = this.serverless.service.initialServerlessConfig.conventions;

          // Make sure ignore is defined to prevent errors being from being thrown when referencing children
          if (this.conventionsConfig === undefined) {
               this.conventionsConfig = {};
          }
          if (this.conventionsConfig.ignore === undefined) {
               this.conventionsConfig.ignore = {};
          }
     }

     initialize() {
          // Check that all the conventions are followed and build a list of errors
          let errors: Array<string> = []

<<<<<<< HEAD
          errors = this.conventionsConfig.ignore.serviceName ? errors : errors.concat(this.checkServiceName(this.serverless.service));
          errors = this.conventionsConfig.ignore.iamDeploymentRole ? errors : errors.concat(this.checkIAMDeploymentRole(this.serverless.service));
=======
          errors = errors.concat(this.checkServiceName(this.serverless.service));
>>>>>>> 04acdac3

          const functionNames = this.serverless.service.getAllFunctions();
          functionNames.forEach(fnName => {
               const fn = this.serverless.service.getFunction(fnName) as Serverless.FunctionDefinitionHandler;

               errors = this.conventionsConfig.ignore.handlerName ? errors : errors.concat(this.checkHandlerName(fn));
               errors = this.conventionsConfig.ignore.functionName ? errors : errors.concat(this.checkFunctionName(fn));
               errors = this.conventionsConfig.ignore.handlerNameMatchesFunction ? errors : errors.concat(this.checkHandlerNameMatchesFunction(fn));
          });

          // Loop through all the resources and run checks as required
          const resources: Aws.CloudFormationResources = this.serverless.resources?.Resources;
          for (const resourceKey in resources) {
               const resource = resources[resourceKey];

               // Run different tests depending on the resource type
               if (resource.Type === 'AWS::DynamoDB::Table') {
                    errors = this.conventionsConfig.ignore.dynamoDBTableName ? errors : errors.concat(this.checkDynamoDBTableName(resource, this.serverless.service.getServiceName()));
               }
          }

          // If there were errors detected, print out a list and throw an error
          if (errors.length !== 0) {
               errors.forEach(error => {
                    this.serverless.cli.log(chalk.red(error));
               });

               throw Error('Serverless conventions validation failed');
          }

          this.serverless.cli.log(chalk.green('Conventions check complete! No errors were found.'));
     }

     // Service name validation
     // Must be kebab-case (dash delimited)
     // Must not contain the word "service"
<<<<<<< HEAD
     checkServiceName(service: Service): Array<string> {
          let errors: Array<string> = [];
=======
     // TODO: Must be less than x characters
     checkServiceName(service: Service) : Array<string> {
          let errors : Array<string> = [];
>>>>>>> 04acdac3
          const serviceName = service.getServiceName() as string;

          // Check that the service name is in kebab case
          if (serviceName !== kebabCase(serviceName)) {
               errors.push(`Warning: Service name "${serviceName}" is not kebab case (dash delimited)`);
          }

          // Check that the service name does not contain the word "service"
          if (serviceName.toLowerCase().includes('service')) {
               errors.push(`Warning: Service name should not include the word "service"`);
          }

<<<<<<< HEAD
          return errors;
     }

     // Cloud formation service role validation
     // Confirm that the service contains an iam deployment role
     checkIAMDeploymentRole(service: Service): Array<string> {
          let errors: Array<string> = [];
          const regex = new RegExp('^arn:aws:iam::\\d{12}:role\\/.+');

          // This is a bit of a messy way to get the iam
          // Ideally it would be typed in @types/serverless
          const iam = (<any>service.provider).iam;

          if (iam == null) {
               errors.push(`Warning: Service provider is missing a valid cloud formation service role`);
          } else {
               const deployRole = iam.deploymentRole as string;

               if (!regex.test(deployRole)) {
                    errors.push(`Warning: Service provider must contain a valid cloud formation service role`);
               }
=======
          // Check the length of the service name is not greater than x
          if (serviceName.length > 23) {
               errors.push(`Warning: Service name must be less than 23 characters`);
>>>>>>> 04acdac3
          }

          return errors;
     }

     // Handler name conventions
     // Must be kebab-case (dash delimited)
     // Must end in .handler
     checkHandlerName(fn: Serverless.FunctionDefinitionHandler): Array<string> {
          let errors: Array<string> = [];

          // Get the full handler name (including path)
          const handlerFullPath = fn.handler as string;
          // Get the handler name with file extension but no path
          const handlerName = handlerFullPath.split('/').pop() as string;
          // Get the handler name with no path and no file extension
          const handlerNameNoExtension = handlerName.replace('.handler', '') as string;

          // Check that the handler name is in kebab case
          if (handlerNameNoExtension !== kebabCase(handlerNameNoExtension)) {
               errors.push(`Warning: Handler "${handlerName}" is not kebab case (dash delimited)`);
          }

          // Check that the handler ends in .handler
          if (handlerNameNoExtension === handlerName) {
               errors.push(`Warning: Handler "${handlerName}" does not end in ".handler"`);
          }

          return errors;
     }

     // Function name conventions
     // Must be camelCase
     checkFunctionName(fn: Serverless.FunctionDefinitionHandler): Array<string> {
          let errors: Array<string> = [];
          // Get the function name and strip the service name and stage from it
          const fnName = fn.name?.split(this.serverless.service.provider.stage + "-").pop() as string;

          // Check that the function name is in camel case
          if (fnName !== camelCase(fnName)) {
               errors.push(`Warning: Function "${fnName}" is not camel case`);
          }

          return errors;
     }

     // Function / handler name conventions
     // Handler names must have the same name as the function
     checkHandlerNameMatchesFunction(fn: Serverless.FunctionDefinitionHandler): Array<string> {
          let errors: Array<string> = [];
          // Get the function name and strip the service name and stage from it
          const fnName = fn.name?.split(this.serverless.service.provider.stage + "-").pop() as string;

          // Get handler name removing any path and the .handler extension
          const handler = fn.handler.split('/').pop()?.replace('.handler', '') as string;

          // Create an error if the function does not match the handler name
          if (camelCase(fnName) !== camelCase(handler) && kebabCase(fnName) !== kebabCase(handler)) {
               errors.push(`Warning: Function "${fnName}" does not match handler name "${handler}.handler"`);
          }

          return errors;
     }

     // DynamoDB table name validation
     // DynamoDB table names should be in snake case
     checkDynamoDBTableName(dynamodb: Aws.CloudFormationResource, serviceName: string): Array<string> {
          let errors: Array<string> = [];

          // Get the table name
          const tableName = dynamodb.Properties['tableName'] as string;

          // Check it starts with the service name
          const tableNameWithoutService = tableName.split(serviceName + '-').pop() as string;

          if (tableName == tableNameWithoutService) {
               errors.push(`Warning: DynamoDB table name "${tableName}" does not start with the service name`);
          }

          // Check that the function name is in snake case
          if (tableName !== kebabCase(tableName)) {
               errors.push(`Warning: DynamoDB table name "${tableName}" is not kebab case`);
          }

          return errors;
     }
}

module.exports = ServerlessConventions;<|MERGE_RESOLUTION|>--- conflicted
+++ resolved
@@ -12,7 +12,6 @@
           functionName?: boolean,
           handlerNameMatchesFunction?: boolean,
           dynamoDBTableName?: boolean,
-          iamDeploymentRole?: boolean,
      }
 }
 
@@ -63,12 +62,7 @@
           // Check that all the conventions are followed and build a list of errors
           let errors: Array<string> = []
 
-<<<<<<< HEAD
           errors = this.conventionsConfig.ignore.serviceName ? errors : errors.concat(this.checkServiceName(this.serverless.service));
-          errors = this.conventionsConfig.ignore.iamDeploymentRole ? errors : errors.concat(this.checkIAMDeploymentRole(this.serverless.service));
-=======
-          errors = errors.concat(this.checkServiceName(this.serverless.service));
->>>>>>> 04acdac3
 
           const functionNames = this.serverless.service.getAllFunctions();
           functionNames.forEach(fnName => {
@@ -105,14 +99,9 @@
      // Service name validation
      // Must be kebab-case (dash delimited)
      // Must not contain the word "service"
-<<<<<<< HEAD
+     // Must be less 23 or less characters
      checkServiceName(service: Service): Array<string> {
           let errors: Array<string> = [];
-=======
-     // TODO: Must be less than x characters
-     checkServiceName(service: Service) : Array<string> {
-          let errors : Array<string> = [];
->>>>>>> 04acdac3
           const serviceName = service.getServiceName() as string;
 
           // Check that the service name is in kebab case
@@ -125,33 +114,9 @@
                errors.push(`Warning: Service name should not include the word "service"`);
           }
 
-<<<<<<< HEAD
-          return errors;
-     }
-
-     // Cloud formation service role validation
-     // Confirm that the service contains an iam deployment role
-     checkIAMDeploymentRole(service: Service): Array<string> {
-          let errors: Array<string> = [];
-          const regex = new RegExp('^arn:aws:iam::\\d{12}:role\\/.+');
-
-          // This is a bit of a messy way to get the iam
-          // Ideally it would be typed in @types/serverless
-          const iam = (<any>service.provider).iam;
-
-          if (iam == null) {
-               errors.push(`Warning: Service provider is missing a valid cloud formation service role`);
-          } else {
-               const deployRole = iam.deploymentRole as string;
-
-               if (!regex.test(deployRole)) {
-                    errors.push(`Warning: Service provider must contain a valid cloud formation service role`);
-               }
-=======
           // Check the length of the service name is not greater than x
           if (serviceName.length > 23) {
                errors.push(`Warning: Service name must be less than 23 characters`);
->>>>>>> 04acdac3
           }
 
           return errors;
