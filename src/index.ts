--- conflicted
+++ resolved
@@ -1,13 +1,9 @@
 import Serverless from "serverless";
 import { Options } from "serverless";
 import chalk from 'chalk';
-<<<<<<< HEAD
 import { camelCase, paramCase as kebabCase, snakeCase } from "change-case";
 import Aws from "serverless/plugins/aws/provider/awsProvider";
-=======
-import { camelCase, paramCase as kebabCase } from "change-case";
 import Service from "serverless/classes/Service";
->>>>>>> 9f393741
 
 
 export class ServerlessConventions {
